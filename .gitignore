# ignore everything
*

# Except
!*.md
!.gitignore
<<<<<<< HEAD
!seirv_model.py
=======
!Pipfile*
>>>>>>> dde9c3b3

# (Except) even if they are in subdirectories of root
!*/<|MERGE_RESOLUTION|>--- conflicted
+++ resolved
@@ -4,11 +4,8 @@
 # Except
 !*.md
 !.gitignore
-<<<<<<< HEAD
 !seirv_model.py
-=======
 !Pipfile*
->>>>>>> dde9c3b3
 
 # (Except) even if they are in subdirectories of root
 !*/